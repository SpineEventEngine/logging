/*
 * Copyright 2024, TeamDev. All rights reserved.
 *
 * Licensed under the Apache License, Version 2.0 (the "License");
 * you may not use this file except in compliance with the License.
 * You may obtain a copy of the License at
 *
 * http://www.apache.org/licenses/LICENSE-2.0
 *
 * Redistribution and use in source and/or binary forms, with or without
 * modification, must retain the above copyright notice and the following
 * disclaimer.
 *
 * THIS SOFTWARE IS PROVIDED BY THE COPYRIGHT HOLDERS AND CONTRIBUTORS
 * "AS IS" AND ANY EXPRESS OR IMPLIED WARRANTIES, INCLUDING, BUT NOT
 * LIMITED TO, THE IMPLIED WARRANTIES OF MERCHANTABILITY AND FITNESS FOR
 * A PARTICULAR PURPOSE ARE DISCLAIMED. IN NO EVENT SHALL THE COPYRIGHT
 * OWNER OR CONTRIBUTORS BE LIABLE FOR ANY DIRECT, INDIRECT, INCIDENTAL,
 * SPECIAL, EXEMPLARY, OR CONSEQUENTIAL DAMAGES (INCLUDING, BUT NOT
 * LIMITED TO, PROCUREMENT OF SUBSTITUTE GOODS OR SERVICES; LOSS OF USE,
 * DATA, OR PROFITS; OR BUSINESS INTERRUPTION) HOWEVER CAUSED AND ON ANY
 * THEORY OF LIABILITY, WHETHER IN CONTRACT, STRICT LIABILITY, OR TORT
 * (INCLUDING NEGLIGENCE OR OTHERWISE) ARISING IN ANY WAY OUT OF THE USE
 * OF THIS SOFTWARE, EVEN IF ADVISED OF THE POSSIBILITY OF SUCH DAMAGE.
 */

/**
 * This script uses two declarations of the constant [licenseReportVersion] because
 * currently there is no way to define a constant _before_ a build script of `buildSrc`.
 * We cannot use imports or do something else before the `buildscript` or `plugin` clauses.
 */

plugins {
    java
    groovy
    `kotlin-dsl`

    // https://github.com/jk1/Gradle-License-Report/releases
    id("com.github.jk1.dependency-license-report").version("2.1")

    // https://github.com/johnrengelman/shadow/releases
    id("com.github.johnrengelman.shadow").version("7.1.2")
}

repositories {
    mavenLocal()
    gradlePluginPortal()
    mavenCentral()
}

/**
 * The version of Jackson used by `buildSrc`.
 *
 * Please keep this value in sync. with `io.spine.internal.dependency.Jackson.version`.
 * It's not a requirement, but would be good in terms of consistency.
 */
val jacksonVersion = "2.15.3"

/**
 * The version of Google Artifact Registry used by `buildSrc`.
 *
 * The version `2.1.5` is the latest before `2.2.0`, which introduces breaking changes.
 *
 * @see <a href="https://mvnrepository.com/artifact/com.google.cloud.artifactregistry/artifactregistry-auth-common">
 *     Google Artifact Registry at Maven</a>
 */
val googleAuthToolVersion = "2.1.5"

val licenseReportVersion = "2.1"

val grGitVersion = "4.1.1"

/**
 * The version of the Kotlin Gradle plugin and Kotlin binaries used by the build process.
 *
 * This version may change from the [version of Kotlin][io.spine.internal.dependency.Kotlin.version]
 * used by the project.
 */
val kotlinVersion = "1.9.22"

/**
 * The version of Guava used in `buildSrc`.
 *
 * Always use the same version as the one specified in [io.spine.internal.dependency.Guava].
 * Otherwise, when testing Gradle plugins, clashes may occur.
 */
val guavaVersion = "32.1.3-jre"

/**
 * The version of ErrorProne Gradle plugin.
 *
 * Please keep in sync. with [io.spine.internal.dependency.ErrorProne.GradlePlugin.version].
 *
 * @see <a href="https://github.com/tbroyer/gradle-errorprone-plugin/releases">
 *     Error Prone Gradle Plugin Releases</a>
 */
val errorPronePluginVersion = "3.1.0"

/**
 * The version of Protobuf Gradle Plugin.
 *
 * Please keep in sync. with [io.spine.internal.dependency.Protobuf.GradlePlugin.version].
 *
 * @see <a href="https://github.com/google/protobuf-gradle-plugin/releases">
 *     Protobuf Gradle Plugins Releases</a>
 */
val protobufPluginVersion = "0.9.4"

/**
 * The version of Dokka Gradle Plugins.
 *
 * Please keep in sync with [io.spine.internal.dependency.Dokka.version].
 *
 * @see <a href="https://github.com/Kotlin/dokka/releases">
 *     Dokka Releases</a>
 */
val dokkaVersion = "1.9.10"

/**
 * The version of Detekt Gradle Plugin.
 *
 * @see <a href="https://github.com/detekt/detekt/releases">Detekt Releases</a>
 */
val detektVersion = "1.23.0"

/**
 * @see [io.spine.internal.dependency.Kotest]
 */
val kotestJvmPluginVersion = "0.4.10"

/**
 * @see [io.spine.internal.dependency.Kotest.MultiplatformGradlePlugin]
 */
val kotestMultiplatformPluginVersion = "5.6.2"

/**
 * @see [io.spine.internal.dependency.Kover]
 */
val koverVersion = "0.7.2"

/**
 * The version of the Shadow Plugin.
 *
 * `7.1.2` is the last version compatible with Gradle 7.x. Newer versions require Gradle v8.x.
 *
 * @see <a href="https://github.com/johnrengelman/shadow/releases">Shadow Plugin releases</a>
 */
val shadowVersion = "7.1.2"

configurations.all {
    resolutionStrategy {
        force(
            "com.google.guava:guava:${guavaVersion}",
            "com.google.protobuf:protobuf-gradle-plugin:$protobufPluginVersion",

            // Force Kotlin lib versions avoiding using those bundled with Gradle.
            "org.jetbrains.kotlin:kotlin-stdlib:$kotlinVersion",
            "org.jetbrains.kotlin:kotlin-stdlib-common:$kotlinVersion",
            "org.jetbrains.kotlin:kotlin-reflect:$kotlinVersion"
        )
    }
}

val jvmVersion = JavaLanguageVersion.of(11)

java {
    toolchain.languageVersion.set(jvmVersion)
}

tasks.withType<org.jetbrains.kotlin.gradle.tasks.KotlinCompile> {
    kotlinOptions {
        jvmTarget = jvmVersion.toString()
    }
}

dependencies {
<<<<<<< HEAD
    implementation("com.fasterxml.jackson.core:jackson-databind:$jacksonVersion")
    implementation("com.fasterxml.jackson.dataformat:jackson-dataformat-xml:$jacksonVersion")

    @Suppress(
        "VulnerableLibrariesLocal", "RedundantSuppression" /*
        `artifactregistry-auth-common` has transitive dependency on Gson and Apache `commons-codec`.

        Gson from version `2.8.6` until `2.8.9` is vulnerable to Deserialization of Untrusted Data
         (https://devhub.checkmarx.com/cve-details/CVE-2022-25647/).

        Apache `commons-codec` before 1.13 is vulnerable to information exposure
        (https://devhub.checkmarx.com/cve-details/Cxeb68d52e-5509/).

        We use Gson `2.10.1`and we force it in `forceProductionDependencies()`.
        We use `commons-code` with version `1.16.0`, forcing it in `forceProductionDependencies()`.

        So, we should be safe with the current version `artifactregistry-auth-common` until
        we migrate to a later version. */
    )
    implementation(
        "com.google.cloud.artifactregistry:artifactregistry-auth-common:$googleAuthToolVersion"
    ) {
        exclude(group = "com.google.guava")
    }

    implementation("com.google.guava:guava:$guavaVersion")
=======
>>>>>>> 06a46d30
    api("com.github.jk1:gradle-license-report:$licenseReportVersion")
    dependOnAuthCommon()

    listOf(
        "com.fasterxml.jackson.core:jackson-databind:$jacksonVersion",
        "com.fasterxml.jackson.dataformat:jackson-dataformat-xml:$jacksonVersion",
        "com.github.jk1:gradle-license-report:$licenseReportVersion",
        "com.google.guava:guava:$guavaVersion",
        "com.google.protobuf:protobuf-gradle-plugin:$protobufPluginVersion",
        "gradle.plugin.com.github.johnrengelman:shadow:${shadowVersion}",
        "io.gitlab.arturbosch.detekt:detekt-gradle-plugin:$detektVersion",
        "io.kotest:kotest-gradle-plugin:$kotestJvmPluginVersion",
        "io.kotest:kotest-framework-multiplatform-plugin-gradle:$kotestMultiplatformPluginVersion",
        // https://github.com/srikanth-lingala/zip4j
        "net.lingala.zip4j:zip4j:2.10.0",
        "net.ltgt.gradle:gradle-errorprone-plugin:${errorPronePluginVersion}",
        "org.ajoberstar.grgit:grgit-core:${grGitVersion}",
        "org.jetbrains.dokka:dokka-base:${dokkaVersion}",
        "org.jetbrains.dokka:dokka-gradle-plugin:${dokkaVersion}",
        "org.jetbrains.kotlin:kotlin-gradle-plugin:$kotlinVersion",
        "org.jetbrains.kotlin:kotlin-reflect:$kotlinVersion",
        "org.jetbrains.kotlinx:kover-gradle-plugin:$koverVersion"
    ).forEach {
        implementation(it)
    }
}

<<<<<<< HEAD
    implementation("io.gitlab.arturbosch.detekt:detekt-gradle-plugin:$detektVersion")
    implementation("com.google.protobuf:protobuf-gradle-plugin:$protobufPluginVersion")
    implementation("org.jetbrains.dokka:dokka-gradle-plugin:${dokkaVersion}")
    implementation("org.jetbrains.dokka:dokka-base:${dokkaVersion}")
    implementation("gradle.plugin.com.github.johnrengelman:shadow:${shadowVersion}")
=======
dependOnBuildSrcJar()
>>>>>>> 06a46d30

/**
 * Adds a dependency on a `buildSrc.jar`, iff:
 *  1) the `src` folder is missing, and
 *  2) `buildSrc.jar` is present in `buildSrc/` folder instead.
 *
 * This approach is used in the scope of integration testing.
 */
fun Project.dependOnBuildSrcJar() {
    val srcFolder = this.rootDir.resolve("src")
    val buildSrcJar = rootDir.resolve("buildSrc.jar")
    if (!srcFolder.exists() && buildSrcJar.exists()) {
        logger.info("Adding the pre-compiled 'buildSrc.jar' to 'implementation' dependencies.")
        dependencies {
            implementation(files("buildSrc.jar"))
        }
    }
}

/**
 * Includes the `implementation` dependency on `artifactregistry-auth-common`,
 * with the version defined in [googleAuthToolVersion].
 *
 * `artifactregistry-auth-common` has transitive dependency on Gson and Apache `commons-codec`.
 * Gson from version `2.8.6` until `2.8.9` is vulnerable to Deserialization of Untrusted Data
 * (https://devhub.checkmarx.com/cve-details/CVE-2022-25647/).
 *
 *  Apache `commons-codec` before 1.13 is vulnerable to information exposure
 * (https://devhub.checkmarx.com/cve-details/Cxeb68d52e-5509/).
 *
 * We use Gson `2.10.1` and we force it in `forceProductionDependencies()`.
 * We use `commons-code` with version `1.16.0`, forcing it in `forceProductionDependencies()`.
 *
 * So, we should be safe with the current version `artifactregistry-auth-common` until
 * we migrate to a later version.
 */
fun DependencyHandlerScope.dependOnAuthCommon() {
    @Suppress("VulnerableLibrariesLocal", "RedundantSuppression")
    implementation(
        "com.google.cloud.artifactregistry:artifactregistry-auth-common:$googleAuthToolVersion"
    ) {
        exclude(group = "com.google.guava")
    }
}<|MERGE_RESOLUTION|>--- conflicted
+++ resolved
@@ -174,35 +174,6 @@
 }
 
 dependencies {
-<<<<<<< HEAD
-    implementation("com.fasterxml.jackson.core:jackson-databind:$jacksonVersion")
-    implementation("com.fasterxml.jackson.dataformat:jackson-dataformat-xml:$jacksonVersion")
-
-    @Suppress(
-        "VulnerableLibrariesLocal", "RedundantSuppression" /*
-        `artifactregistry-auth-common` has transitive dependency on Gson and Apache `commons-codec`.
-
-        Gson from version `2.8.6` until `2.8.9` is vulnerable to Deserialization of Untrusted Data
-         (https://devhub.checkmarx.com/cve-details/CVE-2022-25647/).
-
-        Apache `commons-codec` before 1.13 is vulnerable to information exposure
-        (https://devhub.checkmarx.com/cve-details/Cxeb68d52e-5509/).
-
-        We use Gson `2.10.1`and we force it in `forceProductionDependencies()`.
-        We use `commons-code` with version `1.16.0`, forcing it in `forceProductionDependencies()`.
-
-        So, we should be safe with the current version `artifactregistry-auth-common` until
-        we migrate to a later version. */
-    )
-    implementation(
-        "com.google.cloud.artifactregistry:artifactregistry-auth-common:$googleAuthToolVersion"
-    ) {
-        exclude(group = "com.google.guava")
-    }
-
-    implementation("com.google.guava:guava:$guavaVersion")
-=======
->>>>>>> 06a46d30
     api("com.github.jk1:gradle-license-report:$licenseReportVersion")
     dependOnAuthCommon()
 
@@ -230,15 +201,7 @@
     }
 }
 
-<<<<<<< HEAD
-    implementation("io.gitlab.arturbosch.detekt:detekt-gradle-plugin:$detektVersion")
-    implementation("com.google.protobuf:protobuf-gradle-plugin:$protobufPluginVersion")
-    implementation("org.jetbrains.dokka:dokka-gradle-plugin:${dokkaVersion}")
-    implementation("org.jetbrains.dokka:dokka-base:${dokkaVersion}")
-    implementation("gradle.plugin.com.github.johnrengelman:shadow:${shadowVersion}")
-=======
 dependOnBuildSrcJar()
->>>>>>> 06a46d30
 
 /**
  * Adds a dependency on a `buildSrc.jar`, iff:
