/*
 * Copyright 2023, TeamDev. All rights reserved.
 *
 * Licensed under the Apache License, Version 2.0 (the "License");
 * you may not use this file except in compliance with the License.
 * You may obtain a copy of the License at
 *
 * http://www.apache.org/licenses/LICENSE-2.0
 *
 * Redistribution and use in source and/or binary forms, with or without
 * modification, must retain the above copyright notice and the following
 * disclaimer.
 *
 * THIS SOFTWARE IS PROVIDED BY THE COPYRIGHT HOLDERS AND CONTRIBUTORS
 * "AS IS" AND ANY EXPRESS OR IMPLIED WARRANTIES, INCLUDING, BUT NOT
 * LIMITED TO, THE IMPLIED WARRANTIES OF MERCHANTABILITY AND FITNESS FOR
 * A PARTICULAR PURPOSE ARE DISCLAIMED. IN NO EVENT SHALL THE COPYRIGHT
 * OWNER OR CONTRIBUTORS BE LIABLE FOR ANY DIRECT, INDIRECT, INCIDENTAL,
 * SPECIAL, EXEMPLARY, OR CONSEQUENTIAL DAMAGES (INCLUDING, BUT NOT
 * LIMITED TO, PROCUREMENT OF SUBSTITUTE GOODS OR SERVICES; LOSS OF USE,
 * DATA, OR PROFITS; OR BUSINESS INTERRUPTION) HOWEVER CAUSED AND ON ANY
 * THEORY OF LIABILITY, WHETHER IN CONTRACT, STRICT LIABILITY, OR TORT
 * (INCLUDING NEGLIGENCE OR OTHERWISE) ARISING IN ANY WAY OUT OF THE USE
 * OF THIS SOFTWARE, EVEN IF ADVISED OF THE POSSIBILITY OF SUCH DAMAGE.
 */

package io.spine.internal.gradle.report.coverage

import io.spine.internal.gradle.applyPlugin
import io.spine.internal.gradle.findTask
import io.spine.internal.gradle.report.coverage.TaskName.check
import io.spine.internal.gradle.report.coverage.TaskName.copyReports
import io.spine.internal.gradle.report.coverage.TaskName.jacocoRootReport
import io.spine.internal.gradle.report.coverage.TaskName.jacocoTestReport
import io.spine.internal.gradle.sourceSets
import java.io.File
import java.util.*
import org.gradle.api.Project
import org.gradle.api.Task
import org.gradle.api.file.ConfigurableFileCollection
import org.gradle.api.plugins.BasePlugin
import org.gradle.api.tasks.Copy
import org.gradle.api.tasks.SourceSetContainer
import org.gradle.api.tasks.SourceSetOutput
import org.gradle.api.tasks.TaskContainer
import org.gradle.api.tasks.TaskProvider
import org.gradle.kotlin.dsl.get
import org.gradle.testing.jacoco.plugins.JacocoPlugin
import org.gradle.testing.jacoco.tasks.JacocoReport

/**
 * Configures JaCoCo plugin to produce `jacocoRootReport` task which accumulates
 * the test coverage results from all subprojects in a multi-project Gradle build.
 *
 * Users must apply `jacoco` plugin to all the subprojects, for which the report aggregation
 * is required.
 *
 * In a single-module Gradle project, this utility is NOT needed. Just a plain `jacoco` plugin
 * applied to the project is sufficient.
 *
 * Therefore, tn case this utility is applied to a single-module Gradle project,
 * an `IllegalStateException` is thrown.
 */
@Suppress("unused")
class JacocoConfig(
    private val rootProject: Project,
    private val reportsDir: File,
    private val projects: Iterable<Project>
) {

    companion object {

        /**
         * A folder under the `buildDir` of the [rootProject] to which the reports will
         * be copied when aggregating the coverage reports.
         *
         * If it does not exist, it will be created.
         */
        private const val reportsDirSuffix = "subreports/jacoco/"

        /**
         * Applies the JaCoCo plugin to the Gradle project.
         *
         * If the passed project has no subprojects, an `IllegalStateException` is thrown,
         * telling that this utility should NOT be used.
         *
         * Registers `jacocoRootReport` task which aggregates all coverage reports
         * from the subprojects.
         */
        fun applyTo(project: Project) {
            project.applyPlugin(BasePlugin::class.java)
            val javaProjects: Iterable<Project> = eligibleProjects(project)
<<<<<<< HEAD
            val reportsDir = project.rootProject.buildDirectory.resolve(reportsDirSuffix)
=======
            val reportsDir = project.rootProject.layout
                .buildDirectory.dir(reportsDirSuffix).get().asFile
>>>>>>> 06a46d30
            JacocoConfig(project.rootProject, reportsDir, javaProjects).configure()
        }

        /**
         * For a multi-module Gradle project, returns those subprojects of the passed [project]
         * which have JaCoCo plugin applied.
         *
         * Throws an exception in case this project has no subprojects.
         */
        private fun eligibleProjects(project: Project): Iterable<Project> {
            val projects: Iterable<Project> =
                if (project.subprojects.isNotEmpty()) {
                    project.subprojects.filter {
                        it.pluginManager.hasPlugin(JacocoPlugin.PLUGIN_EXTENSION_NAME)
                    }
                } else {
                    throw IllegalStateException(
                        "In a single-module Gradle project, `JacocoConfig` is NOT needed." +
                                " Please apply `jacoco` plugin instead."
                    )
                }
            return projects
        }
    }

    private fun configure() {
        val tasks = rootProject.tasks
        val copyReports = registerCopy(tasks)
        val rootReport = registerRootReport(tasks, copyReports)
        rootProject
            .findTask<Task>(check.name)
            .dependsOn(rootReport)
    }

    private fun registerRootReport(
        tasks: TaskContainer,
        copyReports: TaskProvider<Copy>?
    ): TaskProvider<JacocoReport> {
        val allSourceSets = Projects(projects).sourceSets()
        val mainJavaSrcDirs = allSourceSets.mainJavaSrcDirs()
        val humanProducedSourceFolders = FileFilter.producedByHuman(mainJavaSrcDirs)

        val filter = CodebaseFilter(rootProject, mainJavaSrcDirs, allSourceSets.mainOutputs())
        val humanProducedCompiledFiles = filter.humanProducedCompiledFiles()

        val rootReport = tasks.register(jacocoRootReport.name, JacocoReport::class.java) {
            dependsOn(copyReports)

            additionalSourceDirs.from(humanProducedSourceFolders)
            sourceDirectories.from(humanProducedSourceFolders)
            executionData.from(rootProject.fileTree(reportsDir))

            classDirectories.from(humanProducedCompiledFiles)
            additionalClassDirs.from(humanProducedCompiledFiles)

            reports {
                html.required.set(true)
                xml.required.set(true)
                csv.required.set(false)
            }
            onlyIf { true }
        }
        return rootReport
    }

    private fun registerCopy(tasks: TaskContainer): TaskProvider<Copy> {
        val everyExecData = mutableListOf<ConfigurableFileCollection>()
        projects.forEach { project ->
            val jacocoTestReport = project.findTask<JacocoReport>(jacocoTestReport.name)
            val executionData = jacocoTestReport.executionData
            everyExecData.add(executionData)
        }

        val originalLocation = rootProject.files(everyExecData)

        val copyReports = tasks.register(copyReports.name, Copy::class.java) {
            from(originalLocation)
            into(reportsDir)
            rename {
                "${UUID.randomUUID()}.exec"
            }
            dependsOn(projects.map { it.findTask<JacocoReport>(jacocoTestReport.name) })
        }
        return copyReports
    }
}

/**
 * Extensions for working with groups of Gradle `Project`s.
 */
private class Projects(
    private val projects: Iterable<Project>
) {

    /**
     * Returns all source sets for this group of projects.
     */
    fun sourceSets(): SourceSets {
        val sets = projects.asSequence().map { it.sourceSets }.toList()
        return SourceSets(sets)
    }
}

/**
 * Extensions for working with several of Gradle `SourceSetContainer`s.
 */
private class SourceSets(
    private val sourceSets: Iterable<SourceSetContainer>
) {

    /**
     * Returns all Java source folders corresponding to the `main` source set type.
     */
    fun mainJavaSrcDirs(): Set<File> {
        return sourceSets
            .asSequence()
            .flatMap { it["main"].allJava.srcDirs }
            .toSet()
    }

    /**
     * Returns all source set outputs corresponding to the `main` source set type.
     */
    fun mainOutputs(): Set<SourceSetOutput> {
        return sourceSets
            .asSequence()
            .map { it["main"].output }
            .toSet()
    }
}<|MERGE_RESOLUTION|>--- conflicted
+++ resolved
@@ -26,7 +26,9 @@
 
 package io.spine.internal.gradle.report.coverage
 
+import io.spine.internal.dependency.Jacoco
 import io.spine.internal.gradle.applyPlugin
+import io.spine.internal.gradle.buildDirectory
 import io.spine.internal.gradle.findTask
 import io.spine.internal.gradle.report.coverage.TaskName.check
 import io.spine.internal.gradle.report.coverage.TaskName.copyReports
@@ -45,7 +47,9 @@
 import org.gradle.api.tasks.TaskContainer
 import org.gradle.api.tasks.TaskProvider
 import org.gradle.kotlin.dsl.get
+import org.gradle.kotlin.dsl.the
 import org.gradle.testing.jacoco.plugins.JacocoPlugin
+import org.gradle.testing.jacoco.plugins.JacocoPluginExtension
 import org.gradle.testing.jacoco.tasks.JacocoReport
 
 /**
@@ -90,12 +94,8 @@
         fun applyTo(project: Project) {
             project.applyPlugin(BasePlugin::class.java)
             val javaProjects: Iterable<Project> = eligibleProjects(project)
-<<<<<<< HEAD
-            val reportsDir = project.rootProject.buildDirectory.resolve(reportsDirSuffix)
-=======
             val reportsDir = project.rootProject.layout
                 .buildDirectory.dir(reportsDirSuffix).get().asFile
->>>>>>> 06a46d30
             JacocoConfig(project.rootProject, reportsDir, javaProjects).configure()
         }
 
@@ -122,14 +122,23 @@
     }
 
     private fun configure() {
+        configureVersion()
+        configureTask()
+    }
+
+    private fun configureVersion() {
+        val jacoco = rootProject.the<JacocoPluginExtension>()
+        jacoco.toolVersion = Jacoco.version
+    }
+
+    private fun configureTask() {
         val tasks = rootProject.tasks
         val copyReports = registerCopy(tasks)
         val rootReport = registerRootReport(tasks, copyReports)
-        rootProject
-            .findTask<Task>(check.name)
-            .dependsOn(rootReport)
-    }
-
+        tasks.named(check.name) {
+            dependsOn(rootReport)
+        }
+    }
     private fun registerRootReport(
         tasks: TaskContainer,
         copyReports: TaskProvider<Copy>?
