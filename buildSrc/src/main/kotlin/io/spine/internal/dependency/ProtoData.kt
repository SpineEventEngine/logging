--- conflicted
+++ resolved
@@ -29,11 +29,7 @@
 /**
  * Dependencies on ProtoData modules.
  *
-<<<<<<< HEAD
- * In order to use locally published ProtoData version instead of the version from a public plugin
-=======
  * To use a locally published ProtoData version instead of the version from a public plugin
->>>>>>> 06a46d30
  * registry, set the `PROTODATA_VERSION` and/or the `PROTODATA_DF_VERSION` environment variables
  * and stop the Gradle daemons so that Gradle observes the env change:
  * ```
@@ -44,11 +40,7 @@
  * ./gradle build   # Conduct the intended checks.
  * ```
  *
-<<<<<<< HEAD
- * Then, in order to reset the console to run the usual versions again, remove the values of
-=======
  * Then, to reset the console to run the usual versions again, remove the values of
->>>>>>> 06a46d30
  * the environment variables and stop the daemon:
  * ```
  * export PROTODATA_VERSION=""
@@ -73,11 +65,7 @@
      * The version of ProtoData dependencies.
      */
     val version: String
-<<<<<<< HEAD
-    private const val fallbackVersion = "0.14.2"
-=======
     private const val fallbackVersion = "0.20.7"
->>>>>>> 06a46d30
 
     /**
      * The distinct version of ProtoData used by other build tools.
@@ -86,25 +74,13 @@
      * transitional dependencies, this is the version used to build the project itself.
      */
     val dogfoodingVersion: String
-<<<<<<< HEAD
-    private const val fallbackDfVersion = "0.14.2"
-=======
     private const val fallbackDfVersion = "0.20.7"
->>>>>>> 06a46d30
 
     /**
      * The artifact for the ProtoData Gradle plugin.
      */
     val pluginLib: String
 
-<<<<<<< HEAD
-    val api
-        get() = "$group:protodata-api:$version"
-    val compiler
-        get() = "$group:protodata-compiler:$version"
-    val codegenJava
-        get() = "$group:protodata-codegen-java:$version"
-=======
     fun pluginLib(version: String): String =
         "$group:gradle-plugin:$version"
 
@@ -146,7 +122,6 @@
 
     val fatCli
         get() = "$group:protodata-fat-cli:$version"
->>>>>>> 06a46d30
 
     /**
      * An env variable storing a custom [version].
@@ -173,11 +148,7 @@
             version = experimentVersion ?: fallbackVersion
             dogfoodingVersion = experimentDfVersion ?: fallbackDfVersion
 
-<<<<<<< HEAD
-            pluginLib = "${group}:gradle-plugin:$version"
-=======
             pluginLib = pluginLib(version)
->>>>>>> 06a46d30
             println("""
 
                 ❗ Running an experiment with ProtoData. ❗
