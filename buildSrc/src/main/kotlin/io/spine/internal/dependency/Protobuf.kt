/*
 * Copyright 2023, TeamDev. All rights reserved.
 *
 * Licensed under the Apache License, Version 2.0 (the "License");
 * you may not use this file except in compliance with the License.
 * You may obtain a copy of the License at
 *
 * http://www.apache.org/licenses/LICENSE-2.0
 *
 * Redistribution and use in source and/or binary forms, with or without
 * modification, must retain the above copyright notice and the following
 * disclaimer.
 *
 * THIS SOFTWARE IS PROVIDED BY THE COPYRIGHT HOLDERS AND CONTRIBUTORS
 * "AS IS" AND ANY EXPRESS OR IMPLIED WARRANTIES, INCLUDING, BUT NOT
 * LIMITED TO, THE IMPLIED WARRANTIES OF MERCHANTABILITY AND FITNESS FOR
 * A PARTICULAR PURPOSE ARE DISCLAIMED. IN NO EVENT SHALL THE COPYRIGHT
 * OWNER OR CONTRIBUTORS BE LIABLE FOR ANY DIRECT, INDIRECT, INCIDENTAL,
 * SPECIAL, EXEMPLARY, OR CONSEQUENTIAL DAMAGES (INCLUDING, BUT NOT
 * LIMITED TO, PROCUREMENT OF SUBSTITUTE GOODS OR SERVICES; LOSS OF USE,
 * DATA, OR PROFITS; OR BUSINESS INTERRUPTION) HOWEVER CAUSED AND ON ANY
 * THEORY OF LIABILITY, WHETHER IN CONTRACT, STRICT LIABILITY, OR TORT
 * (INCLUDING NEGLIGENCE OR OTHERWISE) ARISING IN ANY WAY OUT OF THE USE
 * OF THIS SOFTWARE, EVEN IF ADVISED OF THE POSSIBILITY OF SUCH DAMAGE.
 */

package io.spine.internal.dependency

// https://github.com/protocolbuffers/protobuf
@Suppress(
    "MemberVisibilityCanBePrivate" /* used directly from the outside */,
    "ConstPropertyName" /* https://bit.ly/kotlin-prop-names */
)
object Protobuf {
    private const val group = "com.google.protobuf"
<<<<<<< HEAD
    const val version       = "3.25.0"
=======
    const val version       = "3.25.1"
>>>>>>> 06a46d30
    /**
     * The Java library containing proto definitions of Google Protobuf.
     */
    const val protoSrcLib = "${group}:protobuf-java:${version}"
    val libs = listOf(
        protoSrcLib,
        "${group}:protobuf-java-util:${version}",
        "${group}:protobuf-kotlin:${version}"
    )
    const val compiler = "${group}:protoc:${version}"

    // https://github.com/google/protobuf-gradle-plugin/releases
    object GradlePlugin {
        /**
         * The version of this plugin is already specified in `buildSrc/build.gradle.kts` file.
         * Thus, when applying the plugin to projects build files, only the [id] should be used.
         *
         * When changing the version, also change the version used in the `build.gradle.kts`.
         */
        const val version = "0.9.4"
        const val id = "com.google.protobuf"
        const val lib = "${group}:protobuf-gradle-plugin:${version}"
    }
}<|MERGE_RESOLUTION|>--- conflicted
+++ resolved
@@ -33,11 +33,7 @@
 )
 object Protobuf {
     private const val group = "com.google.protobuf"
-<<<<<<< HEAD
-    const val version       = "3.25.0"
-=======
     const val version       = "3.25.1"
->>>>>>> 06a46d30
     /**
      * The Java library containing proto definitions of Google Protobuf.
      */
