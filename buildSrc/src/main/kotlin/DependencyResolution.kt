/*
 * Copyright 2024, TeamDev. All rights reserved.
 *
 * Licensed under the Apache License, Version 2.0 (the "License");
 * you may not use this file except in compliance with the License.
 * You may obtain a copy of the License at
 *
 * http://www.apache.org/licenses/LICENSE-2.0
 *
 * Redistribution and use in source and/or binary forms, with or without
 * modification, must retain the above copyright notice and the following
 * disclaimer.
 *
 * THIS SOFTWARE IS PROVIDED BY THE COPYRIGHT HOLDERS AND CONTRIBUTORS
 * "AS IS" AND ANY EXPRESS OR IMPLIED WARRANTIES, INCLUDING, BUT NOT
 * LIMITED TO, THE IMPLIED WARRANTIES OF MERCHANTABILITY AND FITNESS FOR
 * A PARTICULAR PURPOSE ARE DISCLAIMED. IN NO EVENT SHALL THE COPYRIGHT
 * OWNER OR CONTRIBUTORS BE LIABLE FOR ANY DIRECT, INDIRECT, INCIDENTAL,
 * SPECIAL, EXEMPLARY, OR CONSEQUENTIAL DAMAGES (INCLUDING, BUT NOT
 * LIMITED TO, PROCUREMENT OF SUBSTITUTE GOODS OR SERVICES; LOSS OF USE,
 * DATA, OR PROFITS; OR BUSINESS INTERRUPTION) HOWEVER CAUSED AND ON ANY
 * THEORY OF LIABILITY, WHETHER IN CONTRACT, STRICT LIABILITY, OR TORT
 * (INCLUDING NEGLIGENCE OR OTHERWISE) ARISING IN ANY WAY OUT OF THE USE
 * OF THIS SOFTWARE, EVEN IF ADVISED OF THE POSSIBILITY OF SUCH DAMAGE.
 */

import io.spine.internal.dependency.AnimalSniffer
import io.spine.internal.dependency.Asm
import io.spine.internal.dependency.AutoCommon
import io.spine.internal.dependency.AutoService
import io.spine.internal.dependency.AutoValue
import io.spine.internal.dependency.CheckerFramework
import io.spine.internal.dependency.CommonsCli
import io.spine.internal.dependency.CommonsCodec
import io.spine.internal.dependency.CommonsLogging
import io.spine.internal.dependency.Dokka
import io.spine.internal.dependency.ErrorProne
import io.spine.internal.dependency.FindBugs
import io.spine.internal.dependency.Gson
import io.spine.internal.dependency.Guava
import io.spine.internal.dependency.Hamcrest
import io.spine.internal.dependency.J2ObjC
import io.spine.internal.dependency.JUnit
import io.spine.internal.dependency.Jackson
import io.spine.internal.dependency.JavaDiffUtils
import io.spine.internal.dependency.Kotest
import io.spine.internal.dependency.Kotlin
import io.spine.internal.dependency.Okio
import io.spine.internal.dependency.OpenTest4J
import io.spine.internal.dependency.Plexus
import io.spine.internal.dependency.Protobuf
import io.spine.internal.dependency.Slf4J
import io.spine.internal.dependency.Truth
import org.gradle.api.NamedDomainObjectContainer
import org.gradle.api.artifacts.Configuration
import org.gradle.api.artifacts.ConfigurationContainer
import org.gradle.api.artifacts.ResolutionStrategy

/**
 * The function to be used in `buildscript` when a fully-qualified call must be made.
 */
@Suppress("unused")
fun doForceVersions(configurations: ConfigurationContainer) {
    configurations.forceVersions()
}

/**
 * Forces dependencies used in the project.
 */
fun NamedDomainObjectContainer<Configuration>.forceVersions() {
    all {
        resolutionStrategy {
            failOnVersionConflict()
            cacheChangingModulesFor(0, "seconds")
            forceProductionDependencies()
            forceTestDependencies()
            forceTransitiveDependencies()
        }
    }
}

private fun ResolutionStrategy.forceProductionDependencies() {
<<<<<<< HEAD
    @Suppress("DEPRECATION") // Force versions of SLF4J, Flogger, and Kotlin libs.
=======
    @Suppress("DEPRECATION") // Force versions of SLF4J and Kotlin libs.
>>>>>>> 06a46d30
    force(
        AnimalSniffer.lib,
        AutoCommon.lib,
        AutoService.annotations,
        CheckerFramework.annotations,
        Dokka.BasePlugin.lib,
        ErrorProne.annotations,
        ErrorProne.core,
        FindBugs.annotations,
        Gson.lib,
        Guava.lib,
        Kotlin.reflect,
        Kotlin.stdLib,
        Kotlin.stdLibCommon,
        Kotlin.stdLibJdk7,
        Kotlin.stdLibJdk8,
        Protobuf.GradlePlugin.lib,
        Protobuf.libs,
        Slf4J.lib
    )
}

private fun ResolutionStrategy.forceTestDependencies() {
    force(
        Guava.testLib,
        JUnit.api,
        JUnit.bom,
        JUnit.Platform.commons,
        JUnit.Platform.launcher,
        JUnit.legacy,
        Truth.libs,
        Kotest.assertions,
    )
}

/**
 * Forces transitive dependencies of 3rd party components that we don't use directly.
 */
private fun ResolutionStrategy.forceTransitiveDependencies() {
    force(
        Asm.lib,
        AutoValue.annotations,
        CommonsCli.lib,
        CommonsCodec.lib,
        CommonsLogging.lib,
        Gson.lib,
        Hamcrest.core,
        J2ObjC.annotations,
        JUnit.Platform.engine,
        JUnit.Platform.suiteApi,
        JUnit.runner,
        Jackson.annotations,
        Jackson.bom,
        Jackson.core,
        Jackson.databind,
        Jackson.dataformatXml,
        Jackson.dataformatYaml,
        Jackson.moduleKotlin,
        JavaDiffUtils.lib,
        Kotlin.jetbrainsAnnotations,
        Okio.lib,
        OpenTest4J.lib,
        Plexus.utils,
    )
}

@Suppress("unused")
fun NamedDomainObjectContainer<Configuration>.excludeProtobufLite() {

    fun excludeProtoLite(configurationName: String) {
        named(configurationName).get().exclude(
            mapOf(
                "group" to "com.google.protobuf",
                "module" to "protobuf-lite"
            )
        )
    }

    excludeProtoLite("runtimeOnly")
    excludeProtoLite("testRuntimeOnly")
}<|MERGE_RESOLUTION|>--- conflicted
+++ resolved
@@ -80,11 +80,7 @@
 }
 
 private fun ResolutionStrategy.forceProductionDependencies() {
-<<<<<<< HEAD
-    @Suppress("DEPRECATION") // Force versions of SLF4J, Flogger, and Kotlin libs.
-=======
     @Suppress("DEPRECATION") // Force versions of SLF4J and Kotlin libs.
->>>>>>> 06a46d30
     force(
         AnimalSniffer.lib,
         AutoCommon.lib,
